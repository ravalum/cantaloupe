package edu.illinois.library.cantaloupe.resource;

import edu.illinois.library.cantaloupe.config.Configuration;
import edu.illinois.library.cantaloupe.config.Key;
import edu.illinois.library.cantaloupe.image.Format;
import edu.illinois.library.cantaloupe.image.Identifier;
import edu.illinois.library.cantaloupe.test.BaseTest;
import org.junit.Test;
import org.restlet.data.Disposition;
import org.restlet.data.Header;
import org.restlet.data.Reference;
import org.restlet.util.Series;

import static org.junit.Assert.*;

public class AbstractResourceTest extends BaseTest {

    private static class TestResource extends AbstractResource {
    }

    private TestResource resource = new TestResource();

    /* getPublicRootRef() */

    @Test
<<<<<<< HEAD
    public void testGetPublicRootRefUsingConfiguration() {
        final String uri1 = "http://example.net/cats";
        final String uri2 = "http://example.org/dogs";
        Configuration.getInstance().setProperty(Key.BASE_URI, uri1);
=======
    public void testGetPublicReferenceUsingConfiguration() {
        final String baseURI = "http://example.net/cats";
        final String rootURI = "http://example.org/dogs";
        final String resourceURI = "http://example.org/dogs/llamas";
        Configuration.getInstance().setProperty(
                AbstractResource.BASE_URI_CONFIG_KEY, baseURI);
>>>>>>> d317e124

        Series<Header> headers = new Series<>(Header.class);

        Reference ref = AbstractResource.getPublicReference(
                new Reference(rootURI), new Reference(resourceURI), headers);
        assertEquals(baseURI + "/llamas", ref.toString());
    }

    @Test
    public void testGetPublicReferenceUsingXForwardedHeaders() {
        Reference rootRef = new Reference("http://bogus");
        Reference resourceRef = new Reference("http://bogus/cats");

        // HTTP & port 80
        Series<Header> headers = new Series<>(Header.class);
        headers.set("X-Forwarded-Proto", "HTTP");
        headers.set("X-Forwarded-Host", "example.org");
        headers.set("X-Forwarded-Port", "80");
        headers.set("X-Forwarded-Path", "/");
        Reference ref = AbstractResource.getPublicReference(rootRef, resourceRef, headers);
        assertEquals("http://example.org/cats", ref.toString());

        // HTTP & port != 80
        headers.set("X-Forwarded-Proto", "HTTP");
        headers.set("X-Forwarded-Host", "example.org");
        headers.set("X-Forwarded-Port", "85");
        headers.set("X-Forwarded-Path", "/");
        ref = AbstractResource.getPublicReference(rootRef, resourceRef, headers);
        assertEquals("http://example.org:85/cats", ref.toString());

        // HTTPS & port 443
        headers.set("X-Forwarded-Proto", "HTTPS");
        headers.set("X-Forwarded-Host", "example.org");
        headers.set("X-Forwarded-Port", "443");
        headers.set("X-Forwarded-Path", "/");
        ref = AbstractResource.getPublicReference(rootRef, resourceRef, headers);
        assertEquals("https://example.org/cats", ref.toString());

        // HTTPS & port != 443
        headers.set("X-Forwarded-Proto", "HTTPS");
        headers.set("X-Forwarded-Host", "example.org");
        headers.set("X-Forwarded-Port", "450");
        headers.set("X-Forwarded-Path", "/");
        ref = AbstractResource.getPublicReference(rootRef, resourceRef, headers);
        assertEquals("https://example.org:450/cats", ref.toString());

        // Multiple values
        headers.set("X-Forwarded-Proto", "http,http");
        headers.set("X-Forwarded-Host", "example.org,example.mil");
        headers.set("X-Forwarded-Port", "80,8080");
        headers.set("X-Forwarded-Path", "/foxes,/dogs");
        ref = AbstractResource.getPublicReference(rootRef, resourceRef, headers);
        assertEquals("http://example.org/foxes/cats", ref.toString());
    }

    @Test
    public void testGetPublicReferenceFallsBackToRequest() {
        final String rootURI = "http://example.net/cats";
        final String resourceURI = "http://example.net/cats/dogs";

        Series<Header> headers = new Series<>(Header.class);

        Reference ref = AbstractResource.getPublicReference(
                new Reference(rootURI), new Reference(resourceURI), headers);
        assertEquals(resourceURI, ref.toString());
    }

    /* getRepresentationDisposition() */

    @Test
    public void testGetRepresentationDispositionWithQueryArg()
            throws Exception {
        final Identifier identifier = new Identifier("cats?/\\dogs");
        final Format outputFormat = Format.JPG;

        // none
        Disposition disposition = resource.getRepresentationDisposition(
                null, identifier, outputFormat);
        assertEquals(Disposition.TYPE_NONE, disposition.getType());

        // inline
        disposition = resource.getRepresentationDisposition(
                "inline", identifier, outputFormat);
        assertEquals(Disposition.TYPE_INLINE, disposition.getType());

        // attachment
        disposition = resource.getRepresentationDisposition(
                "attachment", identifier, outputFormat);
        assertEquals(Disposition.TYPE_ATTACHMENT, disposition.getType());
        assertEquals("cats___dogs.jpg", disposition.getFilename());

        // attachment; filename="dogs.jpg"
        disposition = resource.getRepresentationDisposition(
                "attachment; filename=\"dogs.jpg\"", identifier, outputFormat);
        assertEquals(Disposition.TYPE_ATTACHMENT, disposition.getType());
        assertEquals("dogs.jpg", disposition.getFilename());

        // attachment; filename="unsafe../\.jpg"
        disposition = resource.getRepresentationDisposition(
                "attachment; filename=\"unsafe../\\.jpg\"", identifier, outputFormat);
        assertEquals(Disposition.TYPE_ATTACHMENT, disposition.getType());
        assertEquals("unsafe___.jpg", disposition.getFilename());
    }

    @Test
    public void testGetRepresentationDispositionUsingConfiguration()
            throws Exception {
        Configuration config = Configuration.getInstance();

        final Identifier identifier = new Identifier("cats?/\\dogs");
        final Format outputFormat = Format.JPG;

        // test with config key set to "inline"
        config.setProperty(Key.IIIF_CONTENT_DISPOSITION, "inline");
        Disposition disposition = resource.getRepresentationDisposition(
                null, identifier, outputFormat);
        assertEquals(Disposition.TYPE_INLINE, disposition.getType());

        // test with config key set to "attachment"
        config.setProperty(Key.IIIF_CONTENT_DISPOSITION, "attachment");
        disposition = resource.getRepresentationDisposition(
                null, identifier, outputFormat);
        assertEquals(Disposition.TYPE_ATTACHMENT, disposition.getType());
        assertEquals("cats___dogs.jpg", disposition.getFilename());
    }

    @Test
    public void testGetRepresentationDispositionFallsBackToNone()
            throws Exception {
        Configuration config = Configuration.getInstance();

        final Identifier identifier = new Identifier("cats?/\\dogs");
        final Format outputFormat = Format.JPG;

        // undefined config key
        Disposition disposition = resource.getRepresentationDisposition(
                null, identifier, outputFormat);
        assertEquals(Disposition.TYPE_NONE, disposition.getType());

        // empty config key
        config.setProperty(Key.IIIF_CONTENT_DISPOSITION, "");
        disposition = resource.getRepresentationDisposition(
                null, identifier, outputFormat);
        assertEquals(Disposition.TYPE_NONE, disposition.getType());
    }

    /* template() */

    @Test
    public void testTemplateWithValidTemplate() {
        assertNotNull(resource.template("/error.vm"));
    }

    @Test
    public void testTemplateWithInvalidTemplate() {
        assertNotNull(resource.template("/bogus.vm"));
    }

}<|MERGE_RESOLUTION|>--- conflicted
+++ resolved
@@ -20,22 +20,14 @@
 
     private TestResource resource = new TestResource();
 
-    /* getPublicRootRef() */
+    /* getPublicReference(Reference, Reference, Series<Header>) */
 
     @Test
-<<<<<<< HEAD
-    public void testGetPublicRootRefUsingConfiguration() {
-        final String uri1 = "http://example.net/cats";
-        final String uri2 = "http://example.org/dogs";
-        Configuration.getInstance().setProperty(Key.BASE_URI, uri1);
-=======
     public void testGetPublicReferenceUsingConfiguration() {
         final String baseURI = "http://example.net/cats";
         final String rootURI = "http://example.org/dogs";
         final String resourceURI = "http://example.org/dogs/llamas";
-        Configuration.getInstance().setProperty(
-                AbstractResource.BASE_URI_CONFIG_KEY, baseURI);
->>>>>>> d317e124
+        Configuration.getInstance().setProperty(Key.BASE_URI, baseURI);
 
         Series<Header> headers = new Series<>(Header.class);
 
