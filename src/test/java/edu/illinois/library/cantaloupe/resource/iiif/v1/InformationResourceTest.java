--- conflicted
+++ resolved
@@ -20,7 +20,6 @@
 import org.restlet.resource.ClientResource;
 import org.restlet.resource.ResourceException;
 
-import java.awt.Dimension;
 import java.io.File;
 import java.util.HashMap;
 import java.util.List;
@@ -271,23 +270,11 @@
         config.setProperty(Cache.PURGE_MISSING_CONFIG_KEY, purgeMissing);
 
         try {
-<<<<<<< HEAD
             Identifier identifier = new Identifier(IMAGE);
-=======
-            final String imagePath = "/" + IMAGE + "/full/full/0/native.jpg";
-            final OperationList ops = Parameters.fromUri(imagePath).
-                    toOperationList();
-            new InformationResource().
-                    addNonEndpointOperations(ops, new Dimension(64, 56));
->>>>>>> 8f83af4d
 
             assertEquals(0, FileUtils.listFiles(cacheDir, null, true).size());
 
             // request an image to cache it
-<<<<<<< HEAD
-=======
-            getClientForUriPath(imagePath).get();
->>>>>>> 8f83af4d
             getClientForUriPath("/" + IMAGE + "/info.json").get();
 
             // assert that it has been cached
