package edu.illinois.library.cantaloupe.resource;

import edu.illinois.library.cantaloupe.Application;
import edu.illinois.library.cantaloupe.auth.AuthInfo;
import edu.illinois.library.cantaloupe.auth.Authorizer;
import edu.illinois.library.cantaloupe.cache.CacheException;
import edu.illinois.library.cantaloupe.cache.CacheFacade;
import edu.illinois.library.cantaloupe.config.Configuration;
import edu.illinois.library.cantaloupe.config.Key;
import edu.illinois.library.cantaloupe.image.Info;
import edu.illinois.library.cantaloupe.image.Format;
import edu.illinois.library.cantaloupe.image.Identifier;
import edu.illinois.library.cantaloupe.operation.OperationList;
import edu.illinois.library.cantaloupe.processor.Processor;
import edu.illinois.library.cantaloupe.processor.ProcessorException;
import org.apache.commons.lang3.StringUtils;
import org.restlet.Request;
import org.restlet.data.CacheDirective;
import org.restlet.data.Disposition;
import org.restlet.data.Header;
import org.restlet.data.Parameter;
import org.restlet.data.Protocol;
import org.restlet.data.Reference;
import org.restlet.data.Status;
import org.restlet.representation.Representation;
import org.restlet.representation.StringRepresentation;
import org.restlet.resource.ResourceException;
import org.restlet.resource.ServerResource;
import org.restlet.util.Series;
import org.slf4j.Logger;
import org.slf4j.LoggerFactory;

import javax.script.ScriptException;
import java.awt.Dimension;
import java.io.IOException;
import java.net.URL;
import java.util.ArrayList;
import java.util.HashMap;
import java.util.List;
import java.util.Map;
import java.util.NoSuchElementException;
import java.util.regex.Matcher;
import java.util.regex.Pattern;

/**
 * N.B. If subclasses need to send custom response headers, they should add
 * them to the {@link Series} returned by {@link #getBufferedResponseHeaders}.
 */
public abstract class AbstractResource extends ServerResource {

    private static final Logger LOGGER = LoggerFactory.
            getLogger(AbstractResource.class);

    public static final String PUBLIC_IDENTIFIER_HEADER = "X-IIIF-ID";

    protected static final String RESPONSE_CONTENT_DISPOSITION_QUERY_ARG =
            "response-content-disposition";

    private static final String FILENAME_CHARACTERS = "[^A-Za-z0-9._-]";

    private Series<Header> bufferedResponseHeaders = new Series<>(Header.class);

    /**
     * @return Map of template variables common to most or all views, such as
     *         variables that appear in a common header.
     */
    public static Map<String, Object> getCommonTemplateVars(Request request) {
        Map<String,Object> vars = new HashMap<>();
        vars.put("version", Application.getVersion());
        if (request != null) { // this will be null when testing
            Reference publicRef = getPublicReference(
                    request.getRootRef(),
                    request.getRootRef(),
                    request.getHeaders());
            vars.put("baseUri", publicRef.toString());
        }
        return vars;
    }

    /**
     * <p>Returns a root reference (URI) that can be used in public for display
     * or internal linking.</p>
     *
     * <p>The URI respects {@link Key#BASE_URI}, if set. Otherwise, it
     * respects the <code>X-Forwarded-*</code> request headers, if available.
     * Finally, the server hostname etc. otherwise.</p>
     *
     * @param requestRootRef Application root URI.
     * @param requestRef     Request URI.
     * @param requestHeaders Request headers.
     * @return Reference usable in public.
     */
    protected static Reference getPublicReference(Reference requestRootRef,
                                                  Reference requestRef,
                                                  Series<Header> requestHeaders) {
        String appRootRelativePath =
                requestRef.getRelativeRef(requestRootRef).getPath();
        if (".".equals(appRootRelativePath)) { // when the paths are the same
            appRootRelativePath = "";
        }
        Reference newRef;

        // If base_uri is set in the configuration, build a URI based on that.
        final String baseUri = Configuration.getInstance().
                getString(Key.BASE_URI);
        if (baseUri != null && baseUri.length() > 0) {
            final Reference baseRef = new Reference(baseUri);
            newRef = new Reference(requestRootRef);
            newRef.setScheme(baseRef.getScheme());
            newRef.setHostDomain(baseRef.getHostDomain());
            // if the "port" is a local socket, Reference will serialize it
            // as -1, so avoid that.
            if (baseRef.getHostPort() < 0) {
                newRef.setHostPort(null);
            } else {
                newRef.setHostPort(baseRef.getHostPort());
            }

<<<<<<< HEAD
            LOGGER.debug("Base URI from assembled from configuration ({}): {}",
                    Key.BASE_URI, rootRef);
=======
            String pathStr = StringUtils.stripEnd(baseRef.getPath(), "/");
            if (!appRootRelativePath.isEmpty()) {
                pathStr = StringUtils.stripEnd(pathStr, "/") + "/" +
                        StringUtils.stripStart(appRootRelativePath, "/");
            }
            newRef.setPath(pathStr);

            logger.debug("Base URI from assembled from {} key: {}",
                    BASE_URI_CONFIG_KEY, newRef);
>>>>>>> d317e124
        } else {
            if (requestHeaders == null) {
                requestHeaders = new Series<>(Header.class);
            }
            // Try to use X-Forwarded-* headers.
            // N.B. Header values here may be comma-separated lists when
            // operating behind a chain of reverse proxies.
            final String hostHeader = requestHeaders.getFirstValue(
                    "X-Forwarded-Host", true, null);
            if (hostHeader != null) {
                final String protocolHeader = requestHeaders.getFirstValue(
                        "X-Forwarded-Proto", true, "HTTP");
                final String portHeader = requestHeaders.getFirstValue(
                        "X-Forwarded-Port", true, "80");
                final String pathHeader = requestHeaders.getFirstValue(
                        "X-Forwarded-Path", true, "");

                LOGGER.debug("X-Forwarded headers: Proto: {}; Host: {}; " +
                                "Port: {}; Path: {}",
                        protocolHeader, hostHeader, portHeader, pathHeader);

                final String hostStr = hostHeader.split(",")[0].trim();
                final String protocolStr =
                        protocolHeader.split(",")[0].trim().toUpperCase();
                final Protocol protocol = protocolStr.equals("HTTPS") ?
                        Protocol.HTTPS : Protocol.HTTP;
                final String portStr = portHeader.split(",")[0].trim();
                Integer port = Integer.parseInt(portStr);
                if ((port == 80 && protocol.equals(Protocol.HTTP)) ||
                        (port == 443 && protocol.equals(Protocol.HTTPS))) {
                    port = null;
                }

                String pathStr = pathHeader.split(",")[0].trim();
                if (!appRootRelativePath.isEmpty()) {
                    pathStr = StringUtils.stripEnd(pathStr, "/") + "/" +
                            StringUtils.stripStart(appRootRelativePath, "/");
                }

                newRef = new Reference(requestRootRef);
                newRef.setPath(pathStr);
                newRef.setHostDomain(hostStr);
                newRef.setPath(StringUtils.stripEnd(pathStr, "/"));
                newRef.setProtocol(protocol);
                newRef.setHostPort(port);

<<<<<<< HEAD
                LOGGER.debug("Base URI assembled from X-Forwarded headers: {}",
                                rootRef);
            } else {
                LOGGER.debug("Base URI assembled from request: {}", rootRef);
=======
                logger.debug("Base URI assembled from X-Forwarded headers: {}",
                                newRef);
            } else {
                newRef = requestRef;
                logger.debug("Base URI assembled from request: {}", newRef);
>>>>>>> d317e124
            }
        }
        return newRef;
    }

    @Override
    protected void doInit() throws ResourceException {
        super.doInit();
        // "Dimensions" are added to the Vary header. Restlet doesn't supply
        // Origin by default, but it's needed.
        // See: https://github.com/medusa-project/cantaloupe/issues/107
        getResponse().getDimensions().add(org.restlet.data.Dimension.ORIGIN);
        getResponse().getHeaders().add("X-Powered-By",
                "Cantaloupe/" + Application.getVersion());
        LOGGER.info("doInit(): handling {} {}", getMethod(), getReference());
    }

    /**
     * Uses an {@link Authorizer} to determine whether the request is
     * authorized.
     *
     * @param opList Operations requested on the image.
     * @param fullSize Full size of the requested image.
     * @return <code>null</code> if the request is authorized. Otherwise, a
     *         redirecting representation.
     * @throws IOException
     * @throws ScriptException
     * @throws AccessDeniedException If the delegate method returns
     *                               <code>false</code>.
     */
    protected final StringRepresentation checkAuthorization(
            final OperationList opList, final Dimension fullSize)
            throws IOException, ScriptException, AccessDeniedException {
        final Authorizer authorizer = new Authorizer(getReference().toString(),
                getCanonicalClientIpAddress(),
                getRequest().getHeaders().getValuesMap(),
                getRequest().getCookies().getValuesMap());
        final AuthInfo info = authorizer.authorize(opList, fullSize);

        if (info.getRedirectURI() != null) {
            final URL location = info.getRedirectURI();
            final int code = info.getRedirectStatus();
            LOGGER.info("checkAuthorization(): redirecting to {} via HTTP {}",
                    location, code);
            final Status status = Status.valueOf(code);
            final StringRepresentation rep =
                    new StringRepresentation("Redirect: " + location);
            getResponse().setLocationRef(location.toString());
            getResponse().setStatus(status);
            return rep;
        } else if (!info.isAuthorized()) {
            throw new AccessDeniedException();
        }
        return null;
    }

    protected void commitCustomResponseHeaders() {
        getResponse().getHeaders().addAll(getBufferedResponseHeaders());
        getResponseCacheDirectives().addAll(getCacheDirectives());
    }

    /**
     * Some web servers have issues dealing with encoded slashes (%2F) in URIs.
     * This method enables the use of an alternate string to represent a slash
     * via {@link Key#SLASH_SUBSTITUTE}.
     *
     * @param uriPathComponent Path component (a part of the path before,
     *                         after, or between slashes)
     * @return Path component with slashes decoded.
     */
    private String decodeSlashes(final String uriPathComponent) {
        final String substitute = Configuration.getInstance().
                getString(Key.SLASH_SUBSTITUTE, "");
        if (substitute.length() > 0) {
            return StringUtils.replace(uriPathComponent, substitute, "/");
        }
        return uriPathComponent;
    }

    protected Series<Header> getBufferedResponseHeaders() {
        return bufferedResponseHeaders;
    }

    /**
     * @return List of cache directives according to the configuration, or an
     *         empty list if {@link #isBypassingCache()} returns
     *         <code>false</code>.
     */
    private List<CacheDirective> getCacheDirectives() {
        final List<CacheDirective> directives = new ArrayList<>();
        if (isBypassingCache()) {
            return directives;
        }
        try {
            final Configuration config = Configuration.getInstance();
            final boolean enabled =
                    config.getBoolean(Key.CLIENT_CACHE_ENABLED, false);
            if (enabled) {
                final String maxAge = config.getString(Key.CLIENT_CACHE_MAX_AGE);
                if (maxAge != null && maxAge.length() > 0) {
                    directives.add(CacheDirective.maxAge(Integer.parseInt(maxAge)));
                }
                String sMaxAge = config.getString(Key.CLIENT_CACHE_SHARED_MAX_AGE);
                if (sMaxAge != null && sMaxAge.length() > 0) {
                    directives.add(CacheDirective.
                            sharedMaxAge(Integer.parseInt(sMaxAge)));
                }
                if (config.getBoolean(Key.CLIENT_CACHE_PUBLIC, true)) {
                    directives.add(CacheDirective.publicInfo());
                } else if (config.getBoolean(Key.CLIENT_CACHE_PRIVATE, false)) {
                    directives.add(CacheDirective.privateInfo());
                }
                if (config.getBoolean(Key.CLIENT_CACHE_NO_CACHE, false)) {
                    directives.add(CacheDirective.noCache());
                }
                if (config.getBoolean(Key.CLIENT_CACHE_NO_STORE, false)) {
                    directives.add(CacheDirective.noStore());
                }
                if (config.getBoolean(Key.CLIENT_CACHE_MUST_REVALIDATE, false)) {
                    directives.add(CacheDirective.mustRevalidate());
                }
                if (config.getBoolean(Key.CLIENT_CACHE_PROXY_REVALIDATE, false)) {
                    directives.add(CacheDirective.proxyMustRevalidate());
                }
                if (config.getBoolean(Key.CLIENT_CACHE_NO_TRANSFORM, false)) {
                    directives.add(CacheDirective.noTransform());
                }
            }
        } catch (NoSuchElementException e) {
            LOGGER.warn("Cache-Control headers are invalid: {}",
                    e.getMessage());
        }
        return directives;
    }

    /**
     * @return Best guess at the user agent's IP address, respecting the
     *         <code>X-Forwarded-For</code> request header, if present.
     */
    protected String getCanonicalClientIpAddress() {
        String addr;
        // The value is supposed to be in the format: "client, proxy1, proxy2"
        final String forwardedFor =
                getRequest().getHeaders().getFirstValue("X-Forwarded-For", true);
        if (forwardedFor != null) {
            addr = forwardedFor.split(",")[0].trim();
        } else {
            // Fall back to the client IP address.
            addr = getRequest().getClientInfo().getAddress();
        }
        return addr;
    }

    /**
     * @return Decoded identifier component of the URI. N.B.: This may not be
     *         the identifier the user supplies or sees; for that, use
     *         {@link #getPublicIdentifier()}.
     * @see #getPublicIdentifier()
     */
    protected Identifier getIdentifier() {
        final Map<String,Object> attrs = getRequest().getAttributes();
        // Get the raw identifier from the URI.
        final String urlIdentifier = (String) attrs.get("identifier");
        // Decode entities.
        final String decodedIdentifier = Reference.decode(urlIdentifier);
        // Decode slash substitutes.
        final String identifier = decodeSlashes(decodedIdentifier);

        LOGGER.debug("getIdentifier(): requested: {} / decoded: {} / " +
                        "slashes substituted: {}",
                urlIdentifier, decodedIdentifier, identifier);

        return new Identifier(identifier);
    }

    /**
     * <p>Returns the image info for the source image corresponding to the
     * given identifier as efficiently as possible.</p>
     *
     * @param identifier
     * @param proc       Processor from which to read the info, if it can't be
     *                   retrieved from a cache.
     * @return           Info for the image with the given identifier.
     */
    protected final Info getOrReadInfo(final Identifier identifier,
                                       final Processor proc)
            throws ProcessorException, CacheException {
        Info info;
        if (!isBypassingCache()) {
            info = new CacheFacade().getOrReadInfo(identifier, proc);
        } else {
            LOGGER.debug("getOrReadInfo(): bypassing the cache, as requested");
            info = proc.readImageInfo();
        }
        return info;
    }

    /**
     * @return Value of the {@link #PUBLIC_IDENTIFIER_HEADER} header, if
     *         available, or else the <code>identifier</code> URI path
     *         component.
     */
    protected String getPublicIdentifier() {
        final Map<String,Object> attrs = getRequest().getAttributes();
        final String urlID = (String) attrs.get("identifier");
        final String decodedID = Reference.decode(urlID);
        final String reSlashedID = decodeSlashes(decodedID);
        final String headerID = getRequest().getHeaders().getFirstValue(
                PUBLIC_IDENTIFIER_HEADER, true);

        LOGGER.debug("Identifier requested: {} -> decoded: {} -> " +
                        "slashes substituted: {} | {} header: {}",
                urlID, decodedID, reSlashedID, PUBLIC_IDENTIFIER_HEADER,
                headerID);

        return (headerID != null && !headerID.isEmpty()) ?
                headerID : reSlashedID;
    }

<<<<<<< HEAD
=======
    /**
     * @see #getPublicRootReference()
     */
    protected Reference getPublicReference() {
        final Request request = getRequest();
        return getPublicReference(request.getRootRef(),
                request.getResourceRef(), request.getHeaders());
    }

    /**
     * @see #getPublicReference()
     */
    protected Reference getPublicRootReference() {
        final Request request = getRequest();
        return getPublicReference(request.getRootRef(),
                request.getRootRef(), request.getHeaders());
    }

    protected ImageRepresentation getRepresentation(OperationList ops,
                                                    Format sourceFormat,
                                                    Info info,
                                                    Disposition disposition,
                                                    Processor proc)
            throws IOException, ProcessorException, CacheException {
        // Max allowed size is ignored when the processing is a no-op.
        final long maxAllowedSize = (ops.isNoOp(sourceFormat)) ?
                0 : Configuration.getInstance().getLong(MAX_PIXELS_CONFIG_KEY, 0);

        final Dimension effectiveSize = ops.getResultingSize(info.getSize());
        if (maxAllowedSize > 0 &&
                effectiveSize.width * effectiveSize.height > maxAllowedSize) {
            throw new PayloadTooLargeException();
        }

        return new ImageRepresentation(info, proc, ops, disposition,
                isBypassingCache());
    }

>>>>>>> d317e124
    /**
     * <p>Returns a content disposition based on the following in order of
     * preference:</p>
     *
     * <ol>
     *     <li>The value of the {@link #RESPONSE_CONTENT_DISPOSITION_QUERY_ARG}
     *     query argument</li>
     *     <li>The setting of {@link Key#IIIF_CONTENT_DISPOSITION} in the
     *     application configuration</li>
     * </ol>
     *
     * <p>Falls back to an empty disposition.</p>
     *
     * <p>If the disposition is <code>attachment</code> and the filename is
     * not set, it will be set to a reasonable value based on the given
     * identifier and output format.</p>
     *
     * @param queryArg Value of the
     *                 {@link #RESPONSE_CONTENT_DISPOSITION_QUERY_ARG} query
     *                 argument.
     * @param identifier
     * @param outputFormat
     */
    protected Disposition getRepresentationDisposition(String queryArg,
                                                       Identifier identifier,
                                                       Format outputFormat) {
        final Disposition disposition = new Disposition();
        // If a query argument value is available, use that. Otherwise, consult
        // the configuration.
        if (queryArg != null) {
            if (queryArg.startsWith("inline")) {
                disposition.setType(Disposition.TYPE_INLINE);
            } else if (queryArg.startsWith("attachment")) {
                Pattern pattern = Pattern.compile(".*filename=\\\"(.*)\\\".*");
                Matcher m = pattern.matcher(queryArg);
                String filename;
                if (m.matches()) {
                    // Filter out filename-unsafe characters as well as ".."
                    filename = m.group(1).replace("..", "_")
                            .replaceAll(FILENAME_CHARACTERS, "_");
                } else {
                    filename = getContentDispositionFilename(identifier,
                            outputFormat);
                }
                disposition.setType(Disposition.TYPE_ATTACHMENT);
                disposition.setFilename(filename);
            }
        } else {
            switch (Configuration.getInstance()
                    .getString(Key.IIIF_CONTENT_DISPOSITION, "none")) {
                case "inline":
                    disposition.setType(Disposition.TYPE_INLINE);
                    break;
                case "attachment":
                    disposition.setType(Disposition.TYPE_ATTACHMENT);
                    disposition.setFilename(getContentDispositionFilename(
                            identifier, outputFormat));
                    break;
            }
        }
        return disposition;
    }

    private String getContentDispositionFilename(Identifier identifier,
                                                 Format outputFormat) {
        return identifier.toString().replaceAll(FILENAME_CHARACTERS, "_") +
                "." + outputFormat.getPreferredExtension();
    }

    /**
     * @return Whether there is a <var>cache</var> query parameter set to
     *         <code>false</code> in the URI.
     */
    protected boolean isBypassingCache() {
        boolean bypassingCache = false;
        Parameter cacheParam = getReference().getQueryAsForm().getFirst("cache");
        if (cacheParam != null) {
            bypassingCache = "false".equals(cacheParam.getValue());
        }
        return bypassingCache;
    }

    /**
     * @param name Template pathname, with leading slash.
     * @return     Representation using the given template and the common
     *             template variables.
     */
    public Representation template(String name) {
        return template(name, new HashMap<>());
    }

    /**
     * @param name Template pathname, with leading slash.
     * @param vars Template variables.
     * @return     Representation using the given template and the given
     *             template variables.
     */
    public Representation template(String name, Map<String,Object> vars) {
        vars.putAll(getCommonTemplateVars(getRequest()));
        return new VelocityRepresentation(name, vars);
    }

    /**
     * <p>Checks that the requested area is greater than zero and less than or
     * equal to {@link Key#MAX_PIXELS}.</p>
     *
     * <p>This does not check that any requested crop lies entirely within the
     * bounds of the source image.</p>
     *
     * @param opList
     * @param sourceFormat
     * @param info
     */
    protected final void validateRequestedArea(final OperationList opList,
                                               final Format sourceFormat,
                                               final Info info)
            throws EmptyPayloadException, PayloadTooLargeException {
        final Dimension resultingSize = opList.getResultingSize(info.getSize());

        if (resultingSize.width < 1 || resultingSize.height < 1) {
            throw new EmptyPayloadException();
        }

        // Max allowed size is ignored when the processing is a no-op.
        if (opList.hasEffect(sourceFormat)) {
            final long maxAllowedSize =
                    Configuration.getInstance().getLong(Key.MAX_PIXELS, 0);
            if (maxAllowedSize > 0 &&
                    resultingSize.width * resultingSize.height > maxAllowedSize) {
                throw new PayloadTooLargeException();
            }
        }
    }

}<|MERGE_RESOLUTION|>--- conflicted
+++ resolved
@@ -115,11 +115,6 @@
             } else {
                 newRef.setHostPort(baseRef.getHostPort());
             }
-
-<<<<<<< HEAD
-            LOGGER.debug("Base URI from assembled from configuration ({}): {}",
-                    Key.BASE_URI, rootRef);
-=======
             String pathStr = StringUtils.stripEnd(baseRef.getPath(), "/");
             if (!appRootRelativePath.isEmpty()) {
                 pathStr = StringUtils.stripEnd(pathStr, "/") + "/" +
@@ -127,9 +122,9 @@
             }
             newRef.setPath(pathStr);
 
-            logger.debug("Base URI from assembled from {} key: {}",
-                    BASE_URI_CONFIG_KEY, newRef);
->>>>>>> d317e124
+            LOGGER.debug("Base URI from assembled from {} key: {}",
+                    Key.BASE_URI, newRef);
+
         } else {
             if (requestHeaders == null) {
                 requestHeaders = new Series<>(Header.class);
@@ -176,18 +171,11 @@
                 newRef.setProtocol(protocol);
                 newRef.setHostPort(port);
 
-<<<<<<< HEAD
                 LOGGER.debug("Base URI assembled from X-Forwarded headers: {}",
-                                rootRef);
-            } else {
-                LOGGER.debug("Base URI assembled from request: {}", rootRef);
-=======
-                logger.debug("Base URI assembled from X-Forwarded headers: {}",
                                 newRef);
             } else {
                 newRef = requestRef;
-                logger.debug("Base URI assembled from request: {}", newRef);
->>>>>>> d317e124
+                LOGGER.debug("Base URI assembled from request: {}", newRef);
             }
         }
         return newRef;
@@ -407,8 +395,6 @@
                 headerID : reSlashedID;
     }
 
-<<<<<<< HEAD
-=======
     /**
      * @see #getPublicRootReference()
      */
@@ -427,27 +413,6 @@
                 request.getRootRef(), request.getHeaders());
     }
 
-    protected ImageRepresentation getRepresentation(OperationList ops,
-                                                    Format sourceFormat,
-                                                    Info info,
-                                                    Disposition disposition,
-                                                    Processor proc)
-            throws IOException, ProcessorException, CacheException {
-        // Max allowed size is ignored when the processing is a no-op.
-        final long maxAllowedSize = (ops.isNoOp(sourceFormat)) ?
-                0 : Configuration.getInstance().getLong(MAX_PIXELS_CONFIG_KEY, 0);
-
-        final Dimension effectiveSize = ops.getResultingSize(info.getSize());
-        if (maxAllowedSize > 0 &&
-                effectiveSize.width * effectiveSize.height > maxAllowedSize) {
-            throw new PayloadTooLargeException();
-        }
-
-        return new ImageRepresentation(info, proc, ops, disposition,
-                isBypassingCache());
-    }
-
->>>>>>> d317e124
     /**
      * <p>Returns a content disposition based on the following in order of
      * preference:</p>
