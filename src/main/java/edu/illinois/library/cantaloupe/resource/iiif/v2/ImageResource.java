--- conflicted
+++ resolved
@@ -18,13 +18,10 @@
 import edu.illinois.library.cantaloupe.resource.ImageRepresentation;
 import edu.illinois.library.cantaloupe.resource.RequestContext;
 import edu.illinois.library.cantaloupe.resource.iiif.SizeRestrictedException;
-import org.restlet.Request;
 import org.restlet.data.Disposition;
-import org.restlet.data.Header;
 import org.restlet.representation.Representation;
 import org.restlet.representation.StringRepresentation;
 import org.restlet.resource.Get;
-import org.restlet.util.Series;
 
 import java.awt.Dimension;
 import java.io.FileNotFoundException;
@@ -164,16 +161,7 @@
             throw new UnsupportedOutputFormatException(msg);
         }
 
-<<<<<<< HEAD
         commitCustomResponseHeaders();
-=======
-        addLinkHeader(params);
-
-        // Add client cache header(s) if configured to do so. We do this later
-        // rather than sooner to prevent them from being sent along with an
-        // error response.
-        getResponseCacheDirectives().addAll(getCacheDirectives());
->>>>>>> d317e124
 
         return new ImageRepresentation(info, processor, ops, disposition,
                 isBypassingCache());
@@ -186,13 +174,8 @@
 
         getBufferedResponseHeaders().add("Link",
                 String.format("<%s%s/%s>;rel=\"canonical\"",
-<<<<<<< HEAD
-                getPublicRootRef(getRequest().getRootRef(), requestHeaders),
+                getPublicRootReference(),
                 RestletApplication.IIIF_2_PATH, paramsStr));
-=======
-                getPublicRootReference(),
-                WebApplication.IIIF_2_PATH, paramsStr));
->>>>>>> d317e124
     }
 
 }