--- conflicted
+++ resolved
@@ -9,11 +9,7 @@
 import edu.illinois.library.cantaloupe.image.Rotate;
 import edu.illinois.library.cantaloupe.image.Scale;
 import edu.illinois.library.cantaloupe.image.Transpose;
-<<<<<<< HEAD
 import edu.illinois.library.cantaloupe.image.watermark.WatermarkingDisabledException;
-import edu.illinois.library.cantaloupe.resolver.StreamSource;
-=======
->>>>>>> de197614
 import edu.illinois.library.cantaloupe.resource.iiif.ProcessorFeature;
 import org.slf4j.Logger;
 import org.slf4j.LoggerFactory;
@@ -116,32 +112,6 @@
     }
 
     @Override
-<<<<<<< HEAD
-    public List<Dimension> getTileSizes() throws ProcessorException {
-        try {
-            // TODO: share a reader
-            final ImageIoImageReader reader = new ImageIoImageReader();
-            if (streamSource != null) {
-                reader.setSource(streamSource, sourceFormat);
-            } else {
-                reader.setSource(sourceFile, sourceFormat);
-            }
-            final List<Dimension> sizes = new ArrayList<>();
-
-            for (int i = 0, numResolutions = reader.getNumResolutions();
-                 i < numResolutions; i++) {
-                sizes.add(reader.getTileSize(i));
-            }
-            return sizes;
-
-        } catch (IOException e) {
-            throw new ProcessorException(e.getMessage(), e);
-        }
-    }
-
-    @Override
-=======
->>>>>>> de197614
     public void process(final OperationList ops,
                         final Dimension fullSize,
                         final OutputStream outputStream)
