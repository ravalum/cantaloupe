<project xmlns="http://maven.apache.org/POM/4.0.0"
         xmlns:xsi="http://www.w3.org/2001/XMLSchema-instance"
         xsi:schemaLocation="http://maven.apache.org/POM/4.0.0 http://maven.apache.org/maven-v4_0_0.xsd">
  <modelVersion>4.0.0</modelVersion>
  <groupId>edu.illinois.library.cantaloupe</groupId>
  <artifactId>Cantaloupe</artifactId>
  <packaging>war</packaging>
  <!-- needs to be kept synchronized with properties/cantaloupe.version -->
<<<<<<< HEAD
  <version>3.1.2</version>
=======
  <version>3.2</version>
>>>>>>> 77c8ce8a
  <name>Cantaloupe</name>
  <url>https://medusa-project.github.io/cantaloupe/</url>
  <inceptionYear>2015</inceptionYear>

  <properties>
    <project.build.sourceEncoding>UTF-8</project.build.sourceEncoding>
    <project.reporting.outputEncoding>UTF-8</project.reporting.outputEncoding>
<<<<<<< HEAD
    <cantaloupe.version>3.1.2</cantaloupe.version>
=======
    <cantaloupe.version>3.2</cantaloupe.version>
>>>>>>> 77c8ce8a
    <restlet.version>2.3.7</restlet.version>
  </properties>

  <developers>
    <developer>
      <id>alexd</id>
      <name>Alex Dolski</name>
      <email>alexd@n-ary.net</email>
      <organization>University of Illinois at Urbana-Champaign Library</organization>
      <organizationUrl>http://www.library.illinois.edu/</organizationUrl>
      <roles>
        <role>founder</role>
        <role>lead</role>
        <role>developer</role>
        <role>debugger</role>
        <role>reviewer</role>
        <role>support</role>
        <role>maintainer</role>
      </roles>
      <timezone>-6</timezone>
    </developer>
  </developers>

  <scm>
    <connection>scm:git:git://github.com/medusa-project/cantaloupe</connection>
    <developerConnection>scm:git:git@github.com:medusa-project/cantaloupe</developerConnection>
    <tag>HEAD</tag>
    <url>https://github.com/medusa-project/cantaloupe</url>
  </scm>
  <issueManagement>
    <system>GitHub Issues</system>
    <url>https://github.com/medusa-project/cantaloupe/issues</url>
  </issueManagement>

  <dependencies>
    <!-- The application logger. -->
    <dependency>
      <groupId>ch.qos.logback</groupId>
      <artifactId>logback-classic</artifactId>
      <version>1.1.7</version>
    </dependency>
    <!-- Used by AmazonS3Resolver and AmazonS3Cache -->
    <dependency>
      <groupId>com.amazonaws</groupId>
      <artifactId>aws-java-sdk-s3</artifactId>
      <version>1.10.56</version>
    </dependency>
    <!-- Used in tests to test for System.exit() -->
    <dependency>
      <groupId>com.github.stefanbirkner</groupId>
      <artifactId>system-rules</artifactId>
      <version>1.15.1</version>
      <scope>test</scope>
    </dependency>
    <!-- Used by JdbcResolverTest and JdbcCacheTest -->
    <dependency>
      <groupId>com.h2database</groupId>
      <artifactId>h2</artifactId>
      <version>1.4.190</version>
      <scope>test</scope>
    </dependency>
    <!-- Used by com.mortennobel.imagescaling -->
    <dependency>
      <groupId>com.jhlabs</groupId>
      <artifactId>filters</artifactId>
      <version>2.0.235</version>
    </dependency>
    <!-- Used by AzureStorageResolver and AzureStorageCache-->
    <dependency>
      <groupId>com.microsoft.azure</groupId>
      <artifactId>azure-storage</artifactId>
      <version>4.3.0</version>
    </dependency>
    <!-- Provides a JDBC connection pool for JdbcResolver and JdbcCache -->
    <dependency>
      <groupId>com.zaxxer</groupId>
      <artifactId>HikariCP</artifactId>
      <version>2.4.7</version>
    </dependency>
    <!-- Manages the application configuration. -->
    <dependency>
      <groupId>commons-configuration</groupId>
      <artifactId>commons-configuration</artifactId>
      <version>1.10</version>
    </dependency>
    <!-- IOUtils.copy() is used all over the place -->
    <dependency>
      <groupId>commons-io</groupId>
      <artifactId>commons-io</artifactId>
      <version>2.4</version>
    </dependency>
    <!-- Used to detect file MIME types -->
    <dependency>
      <groupId>eu.medsea.mimeutil</groupId>
      <artifactId>mime-util</artifactId>
      <version>2.1.3</version>
      <exclusions>
        <exclusion>
          <groupId>log4j</groupId>
          <artifactId>log4j</artifactId>
        </exclusion>
        <exclusion>
          <groupId>org.slf4j</groupId>
          <artifactId>slf4j-log4j12</artifactId>
        </exclusion>
      </exclusions>
    </dependency>
    <!-- Enhanced ImageIO TIFF plugin supporting BigTIFF -->
    <dependency>
      <groupId>it.geosolutions.imageio-ext</groupId>
      <artifactId>imageio-ext-tiff</artifactId>
      <version>1.1.13</version>
    </dependency>
    <!--
    This will need to be excluded from WEB-INF/lib during the package
    phase, but an exploded version included in the root for standalone mode.
    -->
    <dependency>
      <groupId>javax.servlet</groupId>
      <artifactId>javax.servlet-api</artifactId>
      <version>3.1.0</version>
    </dependency>
    <dependency>
      <groupId>org.apache.commons</groupId>
      <artifactId>commons-lang3</artifactId>
      <version>3.4</version>
    </dependency>
    <!-- Provides PDFBox for PdfBoxProcessor -->
    <dependency>
      <groupId>org.apache.pdfbox</groupId>
      <artifactId>pdfbox</artifactId>
      <version>2.0.1</version>
    </dependency>
    <dependency>
      <groupId>junit</groupId>
      <artifactId>junit</artifactId>
      <version>4.12</version>
      <scope>test</scope>
    </dependency>
    <!-- Assists in parsing XMP metadata in RDF/XML -->
    <dependency>
      <groupId>org.apache.jena</groupId>
      <artifactId>apache-jena-libs</artifactId>
      <type>pom</type>
      <version>3.1.0</version>
    </dependency>
    <!-- Supports <if> expressions in logback.xml -->
    <dependency>
      <groupId>org.codehaus.janino</groupId>
      <artifactId>janino</artifactId>
      <version>2.7.8</version>
    </dependency>
    <!-- Provides the standalone servlet container -->
    <dependency>
      <groupId>org.eclipse.jetty</groupId>
      <artifactId>jetty-server</artifactId>
      <version>9.3.10.v20160621</version>
    </dependency>
    <dependency>
      <groupId>org.eclipse.jetty</groupId>
      <artifactId>jetty-servlet</artifactId>
      <version>9.3.10.v20160621</version>
    </dependency>
    <dependency>
      <groupId>org.eclipse.jetty</groupId>
      <artifactId>jetty-webapp</artifactId>
      <version>9.3.10.v20160621</version>
    </dependency>
    <!-- Enables colorized Logback console output in Windows -->
    <dependency>
      <groupId>org.fusesource.jansi</groupId>
      <artifactId>jansi</artifactId>
      <version>1.13</version>
    </dependency>
    <!-- Used by GraphicsMagickProcessor and ImageMagickProcessor -->
    <dependency>
      <groupId>org.im4java</groupId>
      <artifactId>im4java</artifactId>
      <version>1.4.0</version>
    </dependency>
    <!-- Used to execute delegate script methods -->
    <dependency>
      <groupId>org.jruby</groupId>
      <artifactId>jruby</artifactId>
      <version>9.1.2.0</version>
      <type>pom</type>
    </dependency>
    <!-- Restlet is our REST framework. -->
    <dependency>
      <groupId>org.restlet.jee</groupId>
      <artifactId>org.restlet</artifactId>
      <version>${restlet.version}</version>
    </dependency>
    <!-- Provides Jackson for JSON object (de)serialization -->
    <dependency>
      <groupId>org.restlet.jee</groupId>
      <artifactId>org.restlet.ext.jackson</artifactId>
      <version>${restlet.version}</version>
    </dependency>
    <!-- Makes Restlet log to SLF4J -->
    <dependency>
      <groupId>org.restlet.jee</groupId>
      <artifactId>org.restlet.ext.slf4j</artifactId>
      <version>${restlet.version}</version>
    </dependency>
    <!-- Enable usage of the application in a Servlet container -->
    <dependency>
      <groupId>org.restlet.jee</groupId>
      <artifactId>org.restlet.ext.servlet</artifactId>
      <version>${restlet.version}</version>
    </dependency>
    <!-- Provides Velocity for the landing and error page templates -->
    <dependency>
      <groupId>org.restlet.jee</groupId>
      <artifactId>org.restlet.ext.velocity</artifactId>
      <version>${restlet.version}</version>
      <exclusions>
        <!-- divert log messages to the log4j-over-slf4j bridge -->
        <exclusion>
          <groupId>log4j.log4j</groupId>
          <artifactId>log4j</artifactId>
        </exclusion>
      </exclusions>
    </dependency>
    <!-- Used to test the control panel -->
    <dependency>
      <groupId>org.seleniumhq.selenium</groupId>
      <artifactId>selenium-java</artifactId>
      <version>2.53.1</version>
      <scope>test</scope>
    </dependency>
    <!-- Logging interface used by the application -->
    <dependency>
      <groupId>org.slf4j</groupId>
      <artifactId>slf4j-api</artifactId>
      <version>1.7.21</version>
    </dependency>
    <!-- intercepts jcl log messages from Commons etc. -->
    <dependency>
      <groupId>org.slf4j</groupId>
      <artifactId>jcl-over-slf4j</artifactId>
      <version>1.7.21</version>
    </dependency>
  </dependencies>

  <repositories>
    <!-- Provides imageio-ext-tiff -->
    <repository>
      <id>imageio-ext-repository</id>
      <name>imageio-ext Repository</name>
      <url>http://maven.geo-solutions.it/</url>
    </repository>
    <!-- Provides Restlet -->
    <repository>
      <id>maven-restlet</id>
      <name>Restlet repository</name>
      <url>http://maven.restlet.com</url>
    </repository>
  </repositories>

  <build>
    <plugins>
      <plugin>
        <groupId>org.apache.maven.plugins</groupId>
        <artifactId>maven-compiler-plugin</artifactId>
        <version>3.3</version>
        <configuration>
          <source>1.8</source>
          <target>1.8</target>
        </configuration>
      </plugin>

      <!-- Unpack dependencies needed in standalone mode into the root, for
      compatibility with `java -jar` invocation. -->
      <plugin>
        <groupId>org.apache.maven.plugins</groupId>
        <artifactId>maven-dependency-plugin</artifactId>
        <version>2.3</version>
        <executions>
          <execution>
            <id>unpack-dependencies</id>
            <phase>prepare-package</phase>
            <goals>
              <goal>unpack-dependencies</goal>
            </goals>
            <configuration>
              <excludes>**/META-INF/*.MF,**/META-INF/*.txt</excludes>
              <includeGroupIds>
                <!-- direct dependencies -->
                commons-configuration, org.eclipse.jetty,javax.servlet
                <!-- transitive dependencies -->
                commons-lang, commons-logging
              </includeGroupIds>
              <outputDirectory>
                ${project.build.directory}/${project.artifactId}-${project.version}
              </outputDirectory>
            </configuration>
          </execution>
        </executions>
      </plugin>

      <!-- Copy the classes needed for standalone mode into the root of the
      war file for compatibility with `java -jar` invocation. -->
      <plugin>
        <artifactId>maven-antrun-plugin</artifactId>
        <executions>
          <execution>
            <id>copy-standalone-classes-to-root</id>
            <phase>prepare-package</phase>
            <goals>
              <goal>run</goal>
            </goals>
            <configuration>
              <tasks>
                <copy todir="${project.build.directory}/${project.artifactId}-${project.version}/">
                  <fileset dir="${project.build.directory}/classes/">
                    <include name="edu/illinois/library/cantaloupe/config/Configuration.class" />
                    <include name="edu/illinois/library/cantaloupe/config/ConfigurationException.class" />
                    <include name="edu/illinois/library/cantaloupe/StandaloneEntry.class" />
                    <include name="edu/illinois/library/cantaloupe/WebServer.class" />
                  </fileset>
                </copy>
              </tasks>
            </configuration>
          </execution>
        </executions>
      </plugin>

      <!-- Create the war file, excluding the Servlet API jar, which the
      Servlet container will provide. -->
      <plugin>
        <groupId>org.apache.maven.plugins</groupId>
        <artifactId>maven-war-plugin</artifactId>
        <version>2.6</version>
        <executions>
          <execution>
            <id>create-war</id>
            <phase>package</phase>
            <goals>
              <goal>war</goal>
            </goals>
            <configuration>
              <archive>
                <manifest>
                  <mainClass>edu.illinois.library.cantaloupe.StandaloneEntry</mainClass>
                  <addDefaultImplementationEntries>true</addDefaultImplementationEntries>
                  <addDefaultSpecificationEntries>true</addDefaultSpecificationEntries>
                </manifest>
              </archive>
              <packagingExcludes>WEB-INF/lib/javax.servlet-api-*.jar</packagingExcludes>
            </configuration>
          </execution>
        </executions>
      </plugin>

      <!-- Assemble the created war into a release package. -->
      <plugin>
        <artifactId>maven-assembly-plugin</artifactId>
        <version>2.5.5</version>
        <executions>
          <execution>
            <phase>package</phase>
            <goals>
              <goal>single</goal>
            </goals>
          </execution>
        </executions>
        <configuration>
          <appendAssemblyId>false</appendAssemblyId>
          <descriptors>
            <descriptor>${basedir}/build/assembly.xml</descriptor>
          </descriptors>
        </configuration>
      </plugin>

    </plugins>
  </build>
</project><|MERGE_RESOLUTION|>--- conflicted
+++ resolved
@@ -6,11 +6,7 @@
   <artifactId>Cantaloupe</artifactId>
   <packaging>war</packaging>
   <!-- needs to be kept synchronized with properties/cantaloupe.version -->
-<<<<<<< HEAD
-  <version>3.1.2</version>
-=======
   <version>3.2</version>
->>>>>>> 77c8ce8a
   <name>Cantaloupe</name>
   <url>https://medusa-project.github.io/cantaloupe/</url>
   <inceptionYear>2015</inceptionYear>
@@ -18,11 +14,7 @@
   <properties>
     <project.build.sourceEncoding>UTF-8</project.build.sourceEncoding>
     <project.reporting.outputEncoding>UTF-8</project.reporting.outputEncoding>
-<<<<<<< HEAD
-    <cantaloupe.version>3.1.2</cantaloupe.version>
-=======
     <cantaloupe.version>3.2</cantaloupe.version>
->>>>>>> 77c8ce8a
     <restlet.version>2.3.7</restlet.version>
   </properties>
 
